.. _fivetran_integrations:

Transfer using Fivetran
~~~~~~~~~~~~~~~~~~~~~~~
The :py:mod:`universal_transfer_operator operator <universal_transfer_operator.universal_transfer_operator>` allows data transfers between any supported source :ref:`dataset` and destination :ref:`dataset` using :ref:`third_party` mode of transfer.


You can transfer using Fivetran, with two scenarios:

1. Fivetran :ref:`connector <fivetran_connector>` setup already done using Fivetran UI.

<<<<<<< HEAD
    When you sets the connector on Fivetran UI using the following steps are involved:
=======
    You can set the connector on Fivetran UI using the following steps:
>>>>>>> deca4859

    * Create Fivetran Group
    * Create Fivetran Destination
    * Create Fivetran connector
    * Start initial sync
    * Run the transfer job

    .. note::
        Detailed instruction for the above steps can be followed `here <https://fivetran.com/docs/getting-started>`_

    Here is an example of how to use Fivetran for transfers when connector is already setup:

        .. literalinclude:: ../../../../example_dags/example_dag_fivetran.py
           :language: python
           :start-after: [START fivetran_transfer_with_setup]
           :end-before: [END fivetran_transfer_with_setup]


2. Setup Fivetran :ref:`connector <fivetran_connector>` and transfer using universal transfer operator

    When you have Fivetran account without any :ref:`connector <fivetran_connector>` setup, Universal Transfer Operator takes care of creation of Fivetran destination, Fivetran :ref:`connector <fivetran_connector>` and finally doing the transfers. ``transfer_params`` has to be passed optional details about :ref:`connector <fivetran_connector>` and destination. Universal Transfer Operator also takes care of mapping the airflow connections and creating the corresponding Fivetran destination and Fivetran :ref:`connector <fivetran_connector>`.

    Here is an example of how to use Fivetran to setup the :ref:`connector <fivetran_connector>` on Fivetran and do the transfer once the setup is done by Universal Transfer Operator

        .. literalinclude:: ../../../../example_dags/example_dag_fivetran.py
           :language: python
           :start-after: [START fivetran_transfer_without_setup]
           :end-before: [END fivetran_transfer_without_setup]

.. _fivetran_integrations_parameters:

Parameters to be passed for Fivetran Integrations
~~~~~~~~~~~~~~~~~~~~~~~~~~~~~~~~~~~~~~~~~~~~~~~~~~
There are two ways you can pass the parameters for ``transfer_params``:

1. You can pass the parameters as a python dictionary with configuration for Fivetran. Here is an example of how to use Fivetran to setup the connector on Fivetran and do the transfer once the setup is done by Universal Transfer Operator

    .. literalinclude:: ../../../../example_dags/example_dag_fivetran.py
       :language: python
       :start-after: [START fivetran_transfer_without_setup]
       :end-before: [END fivetran_transfer_without_setup]

2. You can pass the :py:obj:`FiveTranOptions <universal_transfer_operator.integrations.fivetran.fivetran.FiveTranOptions>` class to ``transfer_params``. Here is an example:

    .. literalinclude:: ../../../../example_dags/example_dag_fivetran.py
       :language: python
       :start-after: [START fivetran_transfer_with_setup]
       :end-before: [END fivetran_transfer_with_setup]

.. note::
    Possible parameters allowed to be passed for Fivetran :ref:`connector <fivetran_connector>` are attributes of :py:obj:`FiveTranOptions <universal_transfer_operator.integrations.fivetran.fivetran.FiveTranOptions>`. Universal Transfer Operator also takes care of mapping the airflow connections and creating the corresponding Fivetran :ref:`destination <fivetran_snowflake_destination>` and Fivetran :ref:`connector <fivetran_connector>`.

1. ``conn_id`` - Connection ID of Airflow Fivetran connection.
2. ``connector_id`` - The unique identifier for the :ref:`connector <fivetran_connector>` within the Fivetran system if setup is done (optional)
3. :py:obj:`Group <universal_transfer_operator.integrations.fivetran.fivetran.Group>` - Group in FiveTran system (optional)
4. :py:obj:`Connector <universal_transfer_operator.integrations.fivetran.connector.base.FivetranConnector>` - :ref:`connector <fivetran_connector>` in Fivetran system (optional)
5. :py:obj:`Destination <universal_transfer_operator.integrations.fivetran.destination.base.FivetranDestination>` - :ref:`destination <fivetran_snowflake_destination>` in Fivetran system (optional)<|MERGE_RESOLUTION|>--- conflicted
+++ resolved
@@ -9,11 +9,7 @@
 
 1. Fivetran :ref:`connector <fivetran_connector>` setup already done using Fivetran UI.
 
-<<<<<<< HEAD
-    When you sets the connector on Fivetran UI using the following steps are involved:
-=======
     You can set the connector on Fivetran UI using the following steps:
->>>>>>> deca4859
 
     * Create Fivetran Group
     * Create Fivetran Destination
