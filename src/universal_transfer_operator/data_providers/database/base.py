from __future__ import annotations

import io
from typing import TYPE_CHECKING, Any, Callable, Iterator

import pandas as pd
import sqlalchemy

if TYPE_CHECKING:  # pragma: no cover
    from sqlalchemy.engine.cursor import CursorResult

import logging
import warnings

from airflow.hooks.dbapi import DbApiHook
from pandas.io.sql import SQLDatabase
from sqlalchemy.sql import ClauseElement
from sqlalchemy.sql.schema import Table as SqlaTable

from universal_transfer_operator.constants import (
    DEFAULT_CHUNK_SIZE,
    LoadExistStrategy,
    Location,
    TransferMode,
)
from universal_transfer_operator.data_providers.base import DataProviders, DataStream
from universal_transfer_operator.data_providers.filesystem import resolve_file_path_pattern
from universal_transfer_operator.datasets.dataframe.pandas import PandasDataframe
from universal_transfer_operator.datasets.file.base import File
from universal_transfer_operator.datasets.table import Metadata, Table
<<<<<<< HEAD
from universal_transfer_operator.exceptions import DatabaseCustomError
=======
>>>>>>> 7d478c01
from universal_transfer_operator.settings import (
    LOAD_TABLE_AUTODETECT_ROWS_COUNT,
    SCHEMA,
)
from universal_transfer_operator.universal_transfer_operator import TransferIntegrationOptions
from universal_transfer_operator.utils import get_dataset_connection_type


class DatabaseDataProvider(DataProviders[Table]):
    """DatabaseProviders represent all the DataProviders interactions with Databases."""

    _create_schema_statement: str = "CREATE SCHEMA IF NOT EXISTS {}"
    _drop_table_statement: str = "DROP TABLE IF EXISTS {}"
    _create_table_statement: str = "CREATE TABLE IF NOT EXISTS {} AS {}"
    # Used to normalize the ndjson when appending fields in nested fields.
    # Example -
    #   ndjson - {'a': {'b': 'val'}}
    #   the col names generated is 'a.b'. char '.' maybe an illegal char in some db's col name.
    # Contains the illegal char and there replacement, where the value in
    # illegal_column_name_chars[0] will be replaced by value in illegal_column_name_chars_replacement[0]
    illegal_column_name_chars: list[str] = []
    illegal_column_name_chars_replacement: list[str] = []
    # In run_raw_sql operator decides if we want to return results directly or process them by handler provided
    IGNORE_HANDLER_IN_RUN_RAW_SQL: bool = False
    NATIVE_PATHS: dict[Any, Any] = {}
    DEFAULT_SCHEMA = SCHEMA
    NATIVE_LOAD_EXCEPTIONS: Any = DatabaseCustomError

    def __init__(
        self,
        dataset: Table,
        transfer_mode: TransferMode,
        transfer_params: TransferIntegrationOptions = TransferIntegrationOptions(),
    ):
        self.dataset = dataset
        self.transfer_params = transfer_params
        self.if_exists = self._if_exists
        self.transfer_mode = transfer_mode
        self.transfer_mapping = set()
        self.LOAD_DATA_NATIVELY_FROM_SOURCE: dict = {}
        super().__init__(
            dataset=self.dataset, transfer_mode=self.transfer_mode, transfer_params=self.transfer_params
        )

    def __repr__(self):
        return f'{self.__class__.__name__}(conn_id="{self.dataset.conn_id})'

    @property
    def sql_type(self):
        raise NotImplementedError

    @property
    def hook(self) -> DbApiHook:
        """Return an instance of the database-specific Airflow hook."""
        raise NotImplementedError

    @property
    def connection(self) -> sqlalchemy.engine.base.Connection:
        """Return a Sqlalchemy connection object for the given database."""
        return self.sqlalchemy_engine.connect()

    @property
    def sqlalchemy_engine(self) -> sqlalchemy.engine.base.Engine:
        """Return Sqlalchemy engine."""
        return self.hook.get_sqlalchemy_engine()  # type: ignore[no-any-return]

    @property
    def transport_params(self) -> dict | None:  # skipcq: PYL-R0201
        """Get credentials required by smart open to access files"""
        return None

    @property
    def _if_exists(self) -> LoadExistStrategy:
        """Check if_exists is passed by user else default to replace"""
        try:
            if_exist = self.transfer_params.if_exists
        except AttributeError:
            if_exist = "replace"
        return if_exist

    def run_sql(
        self,
        sql: str | ClauseElement = "",
        parameters: dict | None = None,
        handler: Callable | None = None,
        **kwargs,
    ) -> CursorResult:
        """
        Return the results to running a SQL statement.

        Whenever possible, this method should be implemented using Airflow Hooks,
        since this will simplify the integration with Async operators.

        :param sql: Contains SQL query to be run against database
        :param parameters: Optional parameters to be used to render the query
        :param autocommit: Optional autocommit flag
        """
        if parameters is None:
            parameters = {}

        if "sql_statement" in kwargs:  # pragma: no cover
            warnings.warn(
                "`sql_statement` is deprecated and will be removed in future release"
                "Please use  `sql` param instead.",
                DeprecationWarning,
                stacklevel=2,
            )
            sql = kwargs.get("sql_statement")  # type: ignore

        # We need to autocommit=True to make sure the query runs. This is done exclusively for SnowflakeDatabase's
        # truncate method to reflect changes.
        if isinstance(sql, str):
            result = self.connection.execute(
                sqlalchemy.text(sql).execution_options(autocommit=True), parameters
            )
        else:
            result = self.connection.execute(sql, parameters)
        if handler:
            return handler(result)
        return None

    def columns_exist(self, table: Table, columns: list[str]) -> bool:
        """
        Check that a list of columns exist in the given table.

        :param table: The table to check in.
        :param columns: The columns to check.

        :returns: whether the columns exist in the table or not.
        """
        sqla_table = self.get_sqla_table(table)
        return all(
            any(sqla_column.name == column for sqla_column in sqla_table.columns) for column in columns
        )

    def get_sqla_table(self, table: Table) -> SqlaTable:
        """
        Return SQLAlchemy table instance

        :param table: Astro Table to be converted to SQLAlchemy table instance
        """
        return SqlaTable(
            table.name,
            table.sqlalchemy_metadata,
            autoload_with=self.sqlalchemy_engine,
            extend_existing=True,
        )

    def table_exists(self, table: Table) -> bool:
        """
        Check if a table exists in the database.

        :param table: Details of the table we want to check that exists
        """
        table_qualified_name = self.get_table_qualified_name(table)
        inspector = sqlalchemy.inspect(self.sqlalchemy_engine)
        return bool(inspector.dialect.has_table(self.connection, table_qualified_name))

    def check_if_transfer_supported(self, source_dataset: Table) -> bool:
        """
        Checks if the transfer is supported from source to destination based on source_dataset.

        :param source_dataset: Table present in the source location
        """
        source_connection_type = get_dataset_connection_type(source_dataset)
        return Location(source_connection_type) in self.transfer_mapping

    def read(self) -> Iterator[pd.DataFrame]:
        """Convert a Table into a Pandas DataFrame"""
        if self.transfer_mode == TransferMode.NATIVE:
<<<<<<< HEAD
            yield DataStream(actual_file=File, remote_obj_buffer=io.BytesIO(), actual_filename="")
        yield self.export_table_to_pandas_dataframe()
=======
            raise ValueError("No native path for `database` to destination")
        else:
            yield self.export_table_to_pandas_dataframe()
>>>>>>> 7d478c01

    def write(self, source_ref: DataStream | pd.DataFrame) -> str:
        """
        Write the data from local reference location or dataframe to the database dataset or filesystem dataset.

        :param source_ref: Stream of data to be loaded into output table or a pandas dataframe.
        """
        # `source_ref` can be a dataframe for all the filetypes we can create a dataframe for like -
        # CSV, JSON, NDJSON, and Parquet or SQL Tables. This gives us the option to perform various
        # functions on the data on the fly, like filtering or changing the file format altogether. For other
        # files whose content cannot be converted to dataframe like - zip or image, we get a DataStream object.
        if isinstance(source_ref, DataStream):
            return self.load_file_to_table(
                input_file=source_ref.actual_file, output_table=self.dataset, if_exists=self.if_exists
            )
        return self.load_dataframe_to_table(
            input_dataframe=source_ref, output_table=self.dataset, if_exists=self.if_exists
        )

    def load_dataframe_to_table(
        self,
        input_dataframe: pd.DataFrame,
        output_table: Table,
        if_exists: LoadExistStrategy = "replace",
        chunk_size: int = DEFAULT_CHUNK_SIZE,
    ) -> str:
        """
        Load content of dataframe in output_table.
<<<<<<< HEAD
=======
        
>>>>>>> 7d478c01
        :param input_dataframe: dataframe
        :param output_table: Table to create
        :param if_exists: Overwrite file if exists
        :param chunk_size: Specify the number of records in each batch to be written at a time
        :param normalize_config: pandas json_normalize params config
        """

        self.create_schema_and_table_if_needed_from_dataframe(
            table=output_table,
            dataframe=input_dataframe,
            if_exists=if_exists,
        )
        self.load_pandas_dataframe_to_table(
            input_dataframe,
            output_table,
            chunk_size=chunk_size,
            if_exists=if_exists,
        )
        return self.get_table_qualified_name(output_table)

    @property
    def openlineage_dataset_namespace(self) -> str:
        """
        Returns the open lineage dataset namespace as per
        https://github.com/OpenLineage/OpenLineage/blob/main/spec/Naming.md
        """
        raise NotImplementedError

    @property
    def openlineage_dataset_name(self) -> str:
        """
        Returns the open lineage dataset name as per
        https://github.com/OpenLineage/OpenLineage/blob/main/spec/Naming.md
        """
        raise NotImplementedError

    @property
    def openlineage_dataset_uri(self) -> str:
        """
        Returns the open lineage dataset uri as per
        https://github.com/OpenLineage/OpenLineage/blob/main/spec/Naming.md
        """
        raise NotImplementedError

    # ---------------------------------------------------------
    # Table metadata
    # ---------------------------------------------------------
    @staticmethod
    def get_table_qualified_name(table: Table) -> str:  # skipcq: PYL-R0201
        """
        Return table qualified name. This is Database-specific.
        For instance, in Sqlite this is the table name. In Snowflake, however, it is the database, schema and table

        :param table: The table we want to retrieve the qualified name for.
        """
        # Initially this method belonged to the Table class.
        # However, in order to have an agnostic table class implementation,
        # we are keeping all methods which vary depending on the database within the Database class.
        if table.metadata and table.metadata.schema:
            qualified_name = f"{table.metadata.schema}.{table.name}"
        else:
            qualified_name = table.name
        return qualified_name

    @property
    def default_metadata(self) -> Metadata:
        """
        Extract the metadata available within the Airflow connection associated with
        self.dataset.conn_id.

        :return: a Metadata instance
        """
        raise NotImplementedError

    def populate_metadata(self):
        """
        Given a table, check if the table has metadata.
        If the metadata is missing, and the database has metadata, assign it to the table.
        If the table schema was not defined by the end, retrieve the user-defined schema.
        This method performs the changes in-place and also returns the table.

        :param table: Table to potentially have their metadata changed
        :return table: Return the modified table
        """

        if self.dataset.metadata and self.dataset.metadata.is_empty() and self.default_metadata:
            self.dataset.metadata = self.default_metadata
        if not self.dataset.metadata.schema:
            self.dataset.metadata.schema = self.DEFAULT_SCHEMA

    # ---------------------------------------------------------
    # Table creation & deletion methods
    # ---------------------------------------------------------
    def create_table_using_columns(self, table: Table) -> None:
        """
        Create a SQL table using the table columns.

        :param table: The table to be created.
        """
        if not table.columns:
            raise ValueError("To use this method, table.columns must be defined")

        metadata = table.sqlalchemy_metadata
        sqlalchemy_table = sqlalchemy.Table(table.name, metadata, *table.columns)
        metadata.create_all(self.sqlalchemy_engine, tables=[sqlalchemy_table])

    def is_native_autodetect_schema_available(  # skipcq: PYL-R0201
        self, file: File  # skipcq: PYL-W0613
    ) -> bool:
        """
        Check if native auto detection of schema is available.

        :param file: File used to check the file type of to decide
            whether there is a native auto detection available for it.
        """
        return False

    def create_table_using_native_schema_autodetection(
        self,
        table: Table,
        file: File,
    ) -> None:
        """
        Create a SQL table, automatically inferring the schema using the given file via native database support.

        :param table: The table to be created.
        :param file: File used to infer the new table columns.
        """
        raise NotImplementedError("Missing implementation of native schema autodetection.")

    def create_table_using_schema_autodetection(
        self,
        table: Table,
        file: File | None = None,
        dataframe: pd.DataFrame | None = None,
    ) -> None:
        """
        Create a SQL table, automatically inferring the schema using the given file.

        :param table: The table to be created.
        :param file: File used to infer the new table columns.
        :param dataframe: Dataframe used to infer the new table columns if there is no file
        """
        if file is None:
            if dataframe is None:
                raise ValueError(
                    "File or Dataframe is required for creating table using schema autodetection"
                )
            source_dataframe = dataframe
        else:
            source_dataframe = file.export_to_dataframe(nrows=LOAD_TABLE_AUTODETECT_ROWS_COUNT)

        db = SQLDatabase(engine=self.sqlalchemy_engine)
        db.prep_table(
            source_dataframe,
            table.name.lower(),
            schema=table.metadata.schema,
            if_exists="replace",
            index=False,
        )

    def create_table(
        self,
        table: Table,
        file: File | None = None,
        dataframe: pd.DataFrame | None = None,
        use_native_support: bool = True,
    ) -> None:
        """
        Create a table either using its explicitly defined columns or inferring
        it's columns from a given file.

        :param table: The table to be created
        :param file: (optional) File used to infer the table columns.
        :param dataframe: (optional) Dataframe used to infer the new table columns if there is no file
        """
        if table.columns:
            self.create_table_using_columns(table)
        elif use_native_support and file and self.is_native_autodetect_schema_available(file):
            self.create_table_using_native_schema_autodetection(table, file)
        else:
            self.create_table_using_schema_autodetection(
                table,
                file=file,
                dataframe=dataframe,
            )

    def create_table_from_select_statement(
        self,
        statement: str,
        target_table: Table,
        parameters: dict | None = None,
    ) -> None:
        """
        Export the result rows of a query statement into another table.

        :param statement: SQL query statement
        :param target_table: Destination table where results will be recorded.
        :param parameters: (Optional) parameters to be used to render the SQL query
        """
        statement = self._create_table_statement.format(
            self.get_table_qualified_name(target_table), statement
        )
        self.run_sql(statement, parameters)

    def drop_table(self, table: Table) -> None:
        """
        Delete a SQL table, if it exists.

        :param table: The table to be deleted.
        """
        statement = self._drop_table_statement.format(self.get_table_qualified_name(table))
        self.run_sql(statement)

    # ---------------------------------------------------------
    # Table load methods
    # ---------------------------------------------------------

    def create_schema_and_table_if_needed(
        self,
        table: Table,
        file: File,
        normalize_config: dict | None = None,
        if_exists: LoadExistStrategy = "replace",
        use_native_support: bool = True,
    ):
        """
        Checks if the autodetect schema exists for native support else creates the schema and table
        :param table: Table to create
        :param file: File path and conn_id for object stores
        :param normalize_config: pandas json_normalize params config
        :param if_exists:  Overwrite file if exists
        :param use_native_support: Use native support for data transfer if available on the destination
        """
        is_schema_autodetection_supported = self.check_schema_autodetection_is_supported(source_file=file)
        is_file_pattern_based_schema_autodetection_supported = (
            self.check_file_pattern_based_schema_autodetection_is_supported(source_file=file)
        )
        if if_exists == "replace":
            self.drop_table(table)
        if use_native_support and is_schema_autodetection_supported and not file.is_pattern():
            return
        if (
            use_native_support
            and file.is_pattern()
            and is_schema_autodetection_supported
            and is_file_pattern_based_schema_autodetection_supported
        ):
            return

        self.create_schema_if_needed(table.metadata.schema)
        if if_exists == "replace" or not self.table_exists(table):
            files = resolve_file_path_pattern(
                file,
                normalize_config=normalize_config,
                filetype=file.type.name,
                transfer_params=self.transfer_params,
                transfer_mode=self.transfer_mode,
            )
            self.create_table(
                table,
                # We only use the first file for inferring the table schema
                files[0],
                use_native_support=use_native_support,
            )

    def create_schema_and_table_if_needed_from_dataframe(
        self,
        table: Table,
        dataframe: pd.DataFrame,
        if_exists: LoadExistStrategy = "replace",
        use_native_support: bool = True,
    ):
        """
        Creates the schema and table from dataframe

        :param table: Table to create
        :param dataframe: dataframe object to be used as a source of data
        :param if_exists:  Overwrite file if exists
        :param use_native_support: Use native support for data transfer if available on the destination
        """
        if if_exists == "replace":
            self.drop_table(table)
        self.create_schema_if_needed(table.metadata.schema)
        if if_exists == "replace" or not self.table_exists(table):
            self.create_table(
                table,
                dataframe=dataframe,
                use_native_support=use_native_support,
            )

    def fetch_all_rows(self, table: Table, row_limit: int = -1) -> list:
        """
        Fetches all rows for a table and returns as a list. This is needed because some
        databases have different cursors that require different methods to fetch rows

        :param row_limit: Limit the number of rows returned, by default return all rows.
        :param table: The table metadata needed to fetch the rows
        :return: a list of rows
        """
        statement = f"SELECT * FROM {self.get_table_qualified_name(table)}"  # skipcq: BAN-B608
        if row_limit > -1:
            statement = statement + f" LIMIT {row_limit}"  # skipcq: BAN-B608
        response = self.run_sql(statement, handler=lambda x: x.fetchall())
        return response  # type: ignore

    def is_native_path_available(  # skipcq: PYL-R0201
        self, source_dataset: File | Table  # skipcq: PYL-W0613
    ) -> bool:
        """
        Check if there is an optimised path for source to destination.
        :param source_dataset: File | Table from which we need to transfer data
        """
        return False

    def load_file_to_table(
        self,
        input_file: File,
        output_table: Table,
        normalize_config: dict | None = None,
        if_exists: LoadExistStrategy = "replace",
        chunk_size: int = DEFAULT_CHUNK_SIZE,
        **kwargs,
    ) -> str:
        """
        Load content of multiple files in output_table.
        Multiple files are sourced from the file path, which can also be path pattern.

        :param input_file: File path and conn_id for object stores
        :param output_table: Table to create
        :param if_exists: Overwrite file if exists
        :param chunk_size: Specify the number of records in each batch to be written at a time
        :param use_native_support: Use native support for data transfer if available on the destination
        :param normalize_config: pandas json_normalize params config
        """
        normalize_config = normalize_config or {}

        self.create_schema_and_table_if_needed(
            file=input_file,
            table=output_table,
            if_exists=if_exists,
            normalize_config=normalize_config,
        )
        if self.transfer_mode == TransferMode.NATIVE:
            logging.info("Loading file(s) with Native Support...")
            self.load_file_to_table_natively(
                source_file=input_file,
                target_table=output_table,
                if_exists="append",
                **kwargs,
            )
        else:
            logging.info("Loading file(s) with Non Native Support...")
            self.load_file_to_table_using_pandas(
                input_file=input_file,
                output_table=output_table,
                normalize_config=normalize_config,
                if_exists="append",
                chunk_size=chunk_size,
            )
        return self.get_table_qualified_name(output_table)

<<<<<<< HEAD
=======
    def load_file_to_table_natively(
        self,
        source_file: File,
        target_table: Table,
        if_exists: LoadExistStrategy = "replace",
        **kwargs,
    ):
        """
        Checks if optimised path for transfer between File location to database exists
        and if it does, it transfers it and returns true else false

        :param source_file: File from which we need to transfer data
        :param target_table: Table that needs to be populated with file data
        :param if_exists: Overwrite file if exists. Default False
        """
        raise NotImplementedError

>>>>>>> 7d478c01
    def load_file_to_table_using_pandas(
        self,
        input_file: File,
        output_table: Table,
        normalize_config: dict | None = None,
        if_exists: LoadExistStrategy = "replace",
        chunk_size: int = DEFAULT_CHUNK_SIZE,
    ):
        input_files = resolve_file_path_pattern(
            file=input_file,
            normalize_config=normalize_config,
            filetype=input_file.type.name,
            transfer_params=self.transfer_params,
            transfer_mode=self.transfer_mode,
        )

        for file in input_files:
            self.load_pandas_dataframe_to_table(
                self.get_dataframe_from_file(file),
                output_table,
                chunk_size=chunk_size,
                if_exists=if_exists,
            )

    def load_pandas_dataframe_to_table(
        self,
        source_dataframe: pd.DataFrame,
        target_table: Table,
        if_exists: LoadExistStrategy = "replace",
        chunk_size: int = DEFAULT_CHUNK_SIZE,
    ) -> None:
        """
        Create a table with the dataframe's contents.
        If the table already exists, append or replace the content, depending on the value of `if_exists`.

        :param source_dataframe: Local or remote filepath
        :param target_table: Table in which the file will be loaded
        :param if_exists: Strategy to be used in case the target table already exists.
        :param chunk_size: Specify the number of rows in each batch to be written at a time.
        """
        self._assert_not_empty_df(source_dataframe)

        source_dataframe.to_sql(
            self.get_table_qualified_name(target_table),
            con=self.sqlalchemy_engine,
            if_exists=if_exists,
            chunksize=chunk_size,
            method="multi",
            index=False,
        )

    @staticmethod
    def _assert_not_empty_df(df):
        """Raise error if dataframe empty

        param df: A dataframe
        """
        if df.empty:
            raise ValueError("Can't load empty dataframe")

    @staticmethod
    def get_dataframe_from_file(file: File):
        """
        Get pandas dataframe file. We need export_to_dataframe() for Biqqery,Snowflake and Redshift except for Postgres.
        For postgres we are overriding this method and using export_to_dataframe_via_byte_stream().
        export_to_dataframe_via_byte_stream copies files in a buffer and then use that buffer to ingest data.
        With this approach we have significant performance boost for postgres.

        :param file: File path and conn_id for object stores
        """

        return file.export_to_dataframe()

    def check_schema_autodetection_is_supported(  # skipcq: PYL-R0201
        self, source_file: File  # skipcq: PYL-W0613
    ) -> bool:
        """
        Checks if schema autodetection is handled natively by the database. Return False by default.

        :param source_file: File from which we need to transfer data
        """
        return False

    def check_file_pattern_based_schema_autodetection_is_supported(  # skipcq: PYL-R0201
        self, source_file: File  # skipcq: PYL-W0613
    ) -> bool:
        """
        Checks if schema autodetection is handled natively by the database for file
        patterns and prefixes. Return False by default.

        :param source_file: File from which we need to transfer data
        """
        return False

    def row_count(self, table: Table):
        """
        Returns the number of rows in a table.

        :param table: table to count
        :return: The number of rows in the table
        """
        result = self.run_sql(
            f"select count(*) from {self.get_table_qualified_name(table)}",
            handler=lambda x: x.scalar(),  # skipcq: BAN-B608
        )
        return result

    # ---------------------------------------------------------
    # Schema Management
    # ---------------------------------------------------------

    def create_schema_if_needed(self, schema: str | None) -> None:
        """
        This function checks if the expected schema exists in the database. If the schema does not exist,
        it will attempt to create it.

        :param schema: DB Schema - a namespace that contains named objects like (tables, functions, etc)
        """
        # We check if the schema exists first because snowflake will fail on a create schema query even if it
        # doesn't actually create a schema.
        if schema and not self.schema_exists(schema):
            statement = self._create_schema_statement.format(schema)
            self.run_sql(statement)

    def schema_exists(self, schema: str) -> bool:
        """
        Checks if a schema exists in the database

        :param schema: DB Schema - a namespace that contains named objects like (tables, functions, etc)
        """
        raise NotImplementedError

    # ---------------------------------------------------------
    # Extract methods
    # ---------------------------------------------------------

    def export_table_to_pandas_dataframe(self) -> pd.DataFrame:
        """
        Copy the content of a table to an in-memory Pandas dataframe.
        """

        if not self.table_exists(self.dataset):
            raise ValueError(f"The table {self.dataset.name} does not exist")

        sqla_table = self.get_sqla_table(self.dataset)
        df = pd.read_sql(sql=sqla_table.select(), con=self.sqlalchemy_engine)
        return PandasDataframe.from_pandas_df(df)<|MERGE_RESOLUTION|>--- conflicted
+++ resolved
@@ -1,6 +1,5 @@
 from __future__ import annotations
 
-import io
 from typing import TYPE_CHECKING, Any, Callable, Iterator
 
 import pandas as pd
@@ -28,10 +27,6 @@
 from universal_transfer_operator.datasets.dataframe.pandas import PandasDataframe
 from universal_transfer_operator.datasets.file.base import File
 from universal_transfer_operator.datasets.table import Metadata, Table
-<<<<<<< HEAD
-from universal_transfer_operator.exceptions import DatabaseCustomError
-=======
->>>>>>> 7d478c01
 from universal_transfer_operator.settings import (
     LOAD_TABLE_AUTODETECT_ROWS_COUNT,
     SCHEMA,
@@ -58,7 +53,6 @@
     IGNORE_HANDLER_IN_RUN_RAW_SQL: bool = False
     NATIVE_PATHS: dict[Any, Any] = {}
     DEFAULT_SCHEMA = SCHEMA
-    NATIVE_LOAD_EXCEPTIONS: Any = DatabaseCustomError
 
     def __init__(
         self,
@@ -202,14 +196,9 @@
     def read(self) -> Iterator[pd.DataFrame]:
         """Convert a Table into a Pandas DataFrame"""
         if self.transfer_mode == TransferMode.NATIVE:
-<<<<<<< HEAD
-            yield DataStream(actual_file=File, remote_obj_buffer=io.BytesIO(), actual_filename="")
-        yield self.export_table_to_pandas_dataframe()
-=======
             raise ValueError("No native path for `database` to destination")
         else:
             yield self.export_table_to_pandas_dataframe()
->>>>>>> 7d478c01
 
     def write(self, source_ref: DataStream | pd.DataFrame) -> str:
         """
@@ -238,10 +227,7 @@
     ) -> str:
         """
         Load content of dataframe in output_table.
-<<<<<<< HEAD
-=======
         
->>>>>>> 7d478c01
         :param input_dataframe: dataframe
         :param output_table: Table to create
         :param if_exists: Overwrite file if exists
@@ -548,15 +534,6 @@
         response = self.run_sql(statement, handler=lambda x: x.fetchall())
         return response  # type: ignore
 
-    def is_native_path_available(  # skipcq: PYL-R0201
-        self, source_dataset: File | Table  # skipcq: PYL-W0613
-    ) -> bool:
-        """
-        Check if there is an optimised path for source to destination.
-        :param source_dataset: File | Table from which we need to transfer data
-        """
-        return False
-
     def load_file_to_table(
         self,
         input_file: File,
@@ -604,8 +581,6 @@
             )
         return self.get_table_qualified_name(output_table)
 
-<<<<<<< HEAD
-=======
     def load_file_to_table_natively(
         self,
         source_file: File,
@@ -623,7 +598,6 @@
         """
         raise NotImplementedError
 
->>>>>>> 7d478c01
     def load_file_to_table_using_pandas(
         self,
         input_file: File,
