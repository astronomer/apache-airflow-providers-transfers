from __future__ import annotations

import io
import os
from abc import abstractmethod
from pathlib import Path
from typing import Iterator

import attr
import pandas as pd
import smart_open
from airflow.hooks.base import BaseHook

from universal_transfer_operator.constants import FileType, Location, TransferMode
from universal_transfer_operator.data_providers.base import DataProviders, DataStream
from universal_transfer_operator.datasets.file.base import File
from universal_transfer_operator.datasets.file.types import create_file_type
from universal_transfer_operator.universal_transfer_operator import TransferIntegrationOptions
from universal_transfer_operator.utils import get_dataset_connection_type


@attr.define
class TempFile:
    tmp_file: Path | None
    actual_filename: Path


class BaseFilesystemProviders(DataProviders[File]):
    """BaseFilesystemProviders represent all the DataProviders interactions with File system."""

    def __init__(
        self,
        dataset: File,
        transfer_mode,
        transfer_params: TransferIntegrationOptions = TransferIntegrationOptions(),
    ):
        self.dataset = dataset
        self.transfer_params = transfer_params
        self.transfer_mode = transfer_mode
        self.transfer_mapping = set()
        self.LOAD_DATA_NATIVELY_FROM_SOURCE: dict = {}
        self.location_type: Location | None= None
        super().__init__(
            dataset=self.dataset, transfer_mode=self.transfer_mode, transfer_params=self.transfer_params
        )

    def __repr__(self):
        return f'{self.__class__.__name__}(conn_id="{self.dataset.conn_id})'

    @property
    def hook(self) -> BaseHook:
        """Return an instance of the database-specific Airflow hook."""
        raise NotImplementedError

    @property
    @abstractmethod
    def paths(self) -> list[str]:
        """Resolve patterns in path"""
        raise NotImplementedError

    def delete(self, path: str):  # type: ignore
        """
        Delete a file/object if they exists
        """
        raise NotImplementedError

    @property
    def transport_params(self) -> dict | None:  # skipcq: PYL-R0201
        """Get credentials required by smart open to access files"""
        return None

    def check_if_exists(self) -> bool:
        """Return true if the dataset exists"""
        raise NotImplementedError

    def exists(self) -> bool:
        return self.check_if_exists()

    def check_if_transfer_supported(self, source_dataset: File) -> bool:
        """
        Checks if the transfer is supported from source to destination based on source_dataset.
        """
        source_connection_type = get_dataset_connection_type(source_dataset)
        return Location(source_connection_type) in self.transfer_mapping

    def read(self) -> Iterator[DataStream]:
        """Read the remote or local file dataset and returns i/o buffers"""
        if self.transfer_mode == TransferMode.NATIVE:
<<<<<<< HEAD
            yield DataStream(actual_file=self.dataset, remote_obj_buffer=io.BytesIO(), actual_filename="")
        return self.read_using_smart_open()
=======
            return iter(
                [
                    DataStream(
                        actual_file=self.dataset, remote_obj_buffer=io.BytesIO(), actual_filename=Path("")
                    )
                ]
            )
        else:
            return self.read_using_smart_open()
>>>>>>> 7d478c01

    def read_using_smart_open(self) -> Iterator[DataStream]:
        """Read the file dataset using smart open returns i/o buffer"""
        files = self.paths
        for file in files:
            yield DataStream(
                remote_obj_buffer=self._convert_remote_file_to_byte_stream(file),
                actual_filename=Path(file),
                actual_file=self.dataset,
            )

    def _convert_remote_file_to_byte_stream(self, file: str) -> io.IOBase:
        """
        Read file from all supported location and convert them into a buffer that can be streamed into other data
        structures.

        :returns: an io object that can be streamed into a dataframe (or other object)
        """
        mode = "rb" if self.read_as_binary(file) else "r"
        remote_obj_buffer = io.BytesIO() if self.read_as_binary(file) else io.StringIO()
        with smart_open.open(file, mode=mode, transport_params=self.transport_params) as stream:
            remote_obj_buffer.write(stream.read())
            remote_obj_buffer.seek(0)
            return remote_obj_buffer

    def write(self, source_ref: DataStream | pd.DataFrame) -> str:
        """
        Write the data from local reference location or a dataframe to the filesystem dataset or database dataset

        :param source_ref: Source DataStream object which will be used to read data
        """
        return self.write_using_smart_open(source_ref=source_ref)

    def write_using_smart_open(self, source_ref: DataStream | pd.DataFrame) -> str:
        """Write the source data from remote object i/o buffer to the dataset using smart open"""
        if isinstance(source_ref, DataStream):
            # `source_ref` can be a dataframe for all the filetypes we can create a dataframe for like -
            # CSV, JSON, NDJSON, and Parquet or SQL Tables. This gives us the option to perform various
            # functions on the data on the fly, like filtering or changing the file format altogether. For other
            # files whose content cannot be converted to dataframe like - zip or image, we get a DataStream object.
            return self.write_from_file(source_ref)
        else:
            return self.write_from_dataframe(source_ref)

    def write_from_file(self, source_ref: DataStream) -> str:
        """Write the remote object i/o buffer to the dataset using smart open
        :param source_ref: DataStream object of source dataset
        :return: File path that is the used for write pattern
        """
        mode = "wb" if self.read_as_binary(source_ref.actual_file.path) else "w"

        destination_file = self.dataset.path
        # check if destination dataset is folder or file pattern
        if self.dataset.is_pattern():
            destination_file = os.path.join(self.dataset.path, os.path.basename(source_ref.actual_filename))

        with smart_open.open(destination_file, mode=mode, transport_params=self.transport_params) as stream:
            stream.write(source_ref.remote_obj_buffer.read())
        return destination_file

    def write_from_dataframe(self, source_ref: pd.DataFrame) -> str:
        """Write the dataframe to the SFTP dataset using smart open
        :param source_ref: DataStream object of source dataset
        :return: File path that is the used for write pattern
        """
        mode = "wb" if self.read_as_binary(self.dataset.path) else "w"

        destination_file = self.dataset.path
        with smart_open.open(destination_file, mode=mode, transport_params=self.transport_params) as stream:
            self.dataset.type.create_from_dataframe(stream=stream, df=source_ref)
        return destination_file

    def read_as_binary(self, file: str) -> bool:
        """
        Checks if file has to be read as binary or as string i/o.

        :return: True or False
        """
        try:
            filetype = create_file_type(
                path=file,
                filetype=self.dataset.filetype,
                normalize_config=self.dataset.normalize_config,
            )
        except ValueError:
            # return True when the extension of file is not supported
            # Such file can be read as binary and transferred.
            return True

        read_as_non_binary = {FileType.CSV, FileType.JSON, FileType.NDJSON}
        if filetype in read_as_non_binary:
            return False
        return True

    @staticmethod
    def cleanup(file_list: list[TempFile]) -> None:
        """Cleans up the temporary files created"""
        for file in file_list:
            if os.path.exists(file.actual_filename):
                os.remove(file.actual_filename)

    @property
    def openlineage_dataset_namespace(self) -> str:
        """
        Returns the open lineage dataset namespace as per
        https://github.com/OpenLineage/OpenLineage/blob/main/spec/Naming.md
        """
        raise NotImplementedError

    @property
    def openlineage_dataset_name(self) -> str:
        """
        Returns the open lineage dataset name as per
        https://github.com/OpenLineage/OpenLineage/blob/main/spec/Naming.md
        """
        raise NotImplementedError

    @property
    def openlineage_dataset_uri(self) -> str:
        """
        Returns the open lineage dataset uri as per
        https://github.com/OpenLineage/OpenLineage/blob/main/spec/Naming.md
        """
        raise NotImplementedError

    @property
    @abstractmethod
    def size(self) -> int:
        """Return the size in bytes of the given file"""
        raise NotImplementedError

    def populate_metadata(self):  # skipcq: PTC-W0049
        """
        Given a dataset, check if the dataset has metadata.
        """
        pass

    def get_snowflake_stage_auth_sub_statement(self) -> str:  # skipcq: PYL-R0201
        raise NotImplementedError("In order to create a stage, `storage_integration` is required.")

    @property
    def snowflake_stage_path(self) -> str:
        """
        Get the altered path if needed for stage creation in snowflake stage creation
        """
        return self.dataset.path<|MERGE_RESOLUTION|>--- conflicted
+++ resolved
@@ -39,7 +39,6 @@
         self.transfer_mode = transfer_mode
         self.transfer_mapping = set()
         self.LOAD_DATA_NATIVELY_FROM_SOURCE: dict = {}
-        self.location_type: Location | None= None
         super().__init__(
             dataset=self.dataset, transfer_mode=self.transfer_mode, transfer_params=self.transfer_params
         )
@@ -86,10 +85,6 @@
     def read(self) -> Iterator[DataStream]:
         """Read the remote or local file dataset and returns i/o buffers"""
         if self.transfer_mode == TransferMode.NATIVE:
-<<<<<<< HEAD
-            yield DataStream(actual_file=self.dataset, remote_obj_buffer=io.BytesIO(), actual_filename="")
-        return self.read_using_smart_open()
-=======
             return iter(
                 [
                     DataStream(
@@ -99,7 +94,6 @@
             )
         else:
             return self.read_using_smart_open()
->>>>>>> 7d478c01
 
     def read_using_smart_open(self) -> Iterator[DataStream]:
         """Read the file dataset using smart open returns i/o buffer"""
