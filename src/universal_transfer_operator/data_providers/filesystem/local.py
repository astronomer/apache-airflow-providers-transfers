from __future__ import annotations

import glob
import os
import pathlib
from os.path import exists
from urllib.parse import urlparse

import pandas as pd
import smart_open
from airflow.hooks.base import BaseHook

<<<<<<< HEAD
from universal_transfer_operator.constants import Location
=======
from universal_transfer_operator.constants import FileLocation
>>>>>>> 7d478c01
from universal_transfer_operator.data_providers.base import DataStream
from universal_transfer_operator.data_providers.filesystem.base import BaseFilesystemProviders


class LocalDataProvider(BaseFilesystemProviders):
    """Handler Local file path operations"""

<<<<<<< HEAD
    location_type = Location.LOCAL
=======
    location_type = FileLocation.LOCAL
>>>>>>> 7d478c01

    @property
    def paths(self) -> list[str]:
        """Resolve local filepath"""
        url = urlparse(self.dataset.path)
        path_object = pathlib.Path(url.path)
        if path_object.is_dir():
            paths = [str(filepath) for filepath in path_object.rglob("*")]
        else:
            paths = glob.glob(url.path)
        return paths

    def validate_conn(self):
        """Override as conn_id is not always required for local location."""

    @property
    def size(self) -> int:
        """Return the size in bytes of the given file.
        :return: File size in bytes
        """
        path = pathlib.Path(self.dataset.path)
        return os.path.getsize(path)

    @property
    def openlineage_dataset_namespace(self) -> str:
        """
        Returns the open lineage dataset namespace as per
        https://github.com/OpenLineage/OpenLineage/blob/main/spec/Naming.md
        """
        return str(os.path.basename(self.dataset.path))

    @property
    def openlineage_dataset_name(self) -> str:
        """
        Returns the open lineage dataset name as per
        https://github.com/OpenLineage/OpenLineage/blob/main/spec/Naming.md
        """
        return str(urlparse(self.dataset.path).path)

    def delete(self, path: str | None = None):
        """
        Delete a file/object if they exists
        """
        path = self.dataset.path if path is None else path
        os.remove(path)

    def check_if_exists(self, path: str | None = None) -> bool:
        """Return true if the dataset exists"""
        path = self.dataset.path if path is None else path
        return exists(path)

    def write_using_smart_open(self, source_ref: DataStream | pd.DataFrame) -> str:
        """Write the source data from remote object i/o buffer to the dataset using smart open"""
        mode = "wb" if self.read_as_binary(self.dataset.path) else "w"
        with smart_open.open(self.dataset.path, mode=mode, transport_params=self.transport_params) as stream:
            if isinstance(source_ref, DataStream):
                stream.write(source_ref.remote_obj_buffer.read())
            elif isinstance(source_ref, pd.DataFrame):
                self.dataset.type.create_from_dataframe(stream=stream, df=source_ref)
        return self.dataset.path

    @property
    def hook(self) -> BaseHook:
        """Return an instance of the Airflow hook."""
        raise NotImplementedError<|MERGE_RESOLUTION|>--- conflicted
+++ resolved
@@ -10,11 +10,8 @@
 import smart_open
 from airflow.hooks.base import BaseHook
 
-<<<<<<< HEAD
-from universal_transfer_operator.constants import Location
-=======
+
 from universal_transfer_operator.constants import FileLocation
->>>>>>> 7d478c01
 from universal_transfer_operator.data_providers.base import DataStream
 from universal_transfer_operator.data_providers.filesystem.base import BaseFilesystemProviders
 
@@ -22,11 +19,7 @@
 class LocalDataProvider(BaseFilesystemProviders):
     """Handler Local file path operations"""
 
-<<<<<<< HEAD
-    location_type = Location.LOCAL
-=======
     location_type = FileLocation.LOCAL
->>>>>>> 7d478c01
 
     @property
     def paths(self) -> list[str]:
